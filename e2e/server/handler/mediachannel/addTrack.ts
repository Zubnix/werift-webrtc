--- conflicted
+++ resolved
@@ -1,19 +1,13 @@
 import { ChildProcess, spawn } from "child_process";
 import { createSocket } from "dgram";
 import { AcceptFn } from "protoo-server";
-<<<<<<< HEAD
-import { RTCPeerConnection, MediaStreamTrack, RtpPacket } from "../../";
-import { randomPort } from "../../../../packages/ice/src";
-import { peerConfig } from "../../fixture";
-=======
 import {
   RTCPeerConnection,
   MediaStreamTrack,
   RtpPacket,
   randomPort,
 } from "../../";
-import { DtlsKeysContext } from "../../fixture";
->>>>>>> 017d667a
+import { peerConfig } from "../../fixture";
 
 export class mediachannel_addTrack_answer {
   pc!: RTCPeerConnection;
