--- conflicted
+++ resolved
@@ -28,11 +28,7 @@
 
         React.useEffect(() => {
           (async () => {
-<<<<<<< HEAD
-            const socket = new WebSocket("ws://localhost:8888");
-=======
             const socket = new WebSocket("ws://192.168.0.101:8888");
->>>>>>> f396032e
             await new Promise((r) => (socket.onopen = r));
             console.log("open websocket");
 
