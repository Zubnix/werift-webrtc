--- conflicted
+++ resolved
@@ -1,9 +1,5 @@
-<<<<<<< HEAD
 import { jspack } from "jspack";
-import Event from "rx.mini";
-=======
 import { setTimeout } from "timers/promises";
->>>>>>> e81c65a0
 import { v4 as uuid } from "uuid";
 
 import {
