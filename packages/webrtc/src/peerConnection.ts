import debug from "debug";
import cloneDeep from "lodash/cloneDeep";
import isEqual from "lodash/isEqual";
import Event from "rx.mini";
import * as uuid from "uuid";

import { Profile } from "../../dtls/src/context/srtp";
import { Message } from "../../ice/src/stun/message";
import { Protocol } from "../../ice/src/types/model";
import {
  Address,
  deepMerge,
  InterfaceAddresses,
  Recvonly,
  Sendonly,
  Sendrecv,
} from ".";
import {
  codecParametersFromString,
  DtlsKeys,
  useNACK,
  usePLI,
  useREMB,
} from ".";
import {
  DISCARD_HOST,
  DISCARD_PORT,
  SenderDirections,
  SRTP_PROFILE,
} from "./const";
import { RTCDataChannel, RTCDataChannelParameters } from "./dataChannel";
import { enumerate, EventTarget } from "./helper";
import {
  RTCRtpCodecParameters,
  RTCRtpCodingParameters,
  RTCRtpHeaderExtensionParameters,
  RTCRtpParameters,
  RTCRtpReceiveParameters,
  RTCRtpRtxParameters,
  RTCRtpSimulcastParameters,
} from "./media/parameters";
import { RtpRouter } from "./media/router";
import { RTCRtpReceiver } from "./media/rtpReceiver";
import { RTCRtpSender } from "./media/rtpSender";
import {
  Direction,
  RTCRtpTransceiver,
  TransceiverOptions,
} from "./media/rtpTransceiver";
import { MediaStream, MediaStreamTrack } from "./media/track";
import {
  addSDPHeader,
  GroupDescription,
  MediaDescription,
  SessionDescription,
  SsrcDescription,
} from "./sdp";
import { RTCCertificate, RTCDtlsTransport } from "./transport/dtls";
import {
  IceCandidate,
  IceGathererState,
  RTCIceCandidate,
  RTCIceConnectionState,
  RTCIceGatherer,
  RTCIceTransport,
} from "./transport/ice";
import { RTCSctpTransport } from "./transport/sctp";
import { ConnectionState, Kind, RTCSignalingState } from "./types/domain";
import { Callback, CallbackWithValue } from "./types/util";
import {
  andDirection,
  parseIceServers,
  reverseDirection,
  reverseSimulcastDirection,
} from "./utils";

const log = debug("werift:packages/webrtc/src/peerConnection.ts");

export class RTCPeerConnection extends EventTarget {
  readonly cname = uuid.v4();
  sctpTransport?: RTCSctpTransport;
  masterTransportEstablished = false;
  config: Required<PeerConfig> = cloneDeep<PeerConfig>(defaultPeerConfig);
  connectionState: ConnectionState = "new";
  iceConnectionState: RTCIceConnectionState = "new";
  iceGatheringState: IceGathererState = "new";
  signalingState: RTCSignalingState = "stable";
  negotiationneeded = false;
  readonly transceivers: RTCRtpTransceiver[] = [];

  readonly iceGatheringStateChange = new Event<[IceGathererState]>();
  readonly iceConnectionStateChange = new Event<[RTCIceConnectionState]>();
  readonly signalingStateChange = new Event<[RTCSignalingState]>();
  readonly connectionStateChange = new Event<[ConnectionState]>();
  readonly onDataChannel = new Event<[RTCDataChannel]>();
  readonly onRemoteTransceiverAdded = new Event<[RTCRtpTransceiver]>();
  readonly onTransceiverAdded = new Event<[RTCRtpTransceiver]>();
  readonly onIceCandidate = new Event<[RTCIceCandidate]>();
  readonly onNegotiationneeded = new Event<[]>();
  readonly onTrack = new Event<[MediaStreamTrack]>();

  ondatachannel?: CallbackWithValue<RTCDataChannelEvent>;
  onicecandidate?: CallbackWithValue<RTCPeerConnectionIceEvent>;
  onnegotiationneeded?: CallbackWithValue<any>;
  onsignalingstatechange?: CallbackWithValue<any>;
  ontrack?: CallbackWithValue<RTCTrackEvent>;
  onconnectionstatechange?: Callback;

  private readonly router = new RtpRouter();
  private readonly certificates: RTCCertificate[] = [];
  sctpRemotePort?: number;
  private seenMid = new Set<string>();
  private currentLocalDescription?: SessionDescription;
  private currentRemoteDescription?: SessionDescription;
  private pendingLocalDescription?: SessionDescription;
  private pendingRemoteDescription?: SessionDescription;
  private isClosed = false;
  private shouldNegotiationneeded = false;

  get dtlsTransports() {
    const transports = this.transceivers.map((t) => t.dtlsTransport);
    if (this.sctpTransport) {
      transports.push(this.sctpTransport.dtlsTransport);
    }
    return transports.reduce((acc: RTCDtlsTransport[], cur) => {
      if (!acc.map((d) => d.id).includes(cur.id)) {
        acc.push(cur);
      }
      return acc;
    }, []);
  }
  get iceTransports() {
    return this.dtlsTransports.map((d) => d.iceTransport);
  }

  constructor(config: Partial<PeerConfig> = {}) {
    super();

    deepMerge(this.config, config);

    if (this.config.icePortRange) {
      const [min, max] = this.config.icePortRange;
      if (min === max) throw new Error("should not be same value");
      if (min >= max) throw new Error("The min must be less than max");
    }

    for (const [i, codecParams] of enumerate([
      ...(this.config.codecs.audio || []),
      ...(this.config.codecs.video || []),
    ])) {
      if (codecParams.payloadType != undefined) {
        continue;
      }

      codecParams.payloadType = 96 + i;
      switch (codecParams.name.toLowerCase()) {
        case "rtx":
          {
            codecParams.parameters = `apt=${codecParams.payloadType - 1}`;
          }
          break;
        case "red":
          {
            if (codecParams.contentType === "audio") {
              const redundant = codecParams.payloadType + 1;
              codecParams.parameters = `${redundant}/${redundant}`;
              codecParams.payloadType = 63;
            }
          }
          break;
      }
    }

    [
      ...(this.config.headerExtensions.audio || []),
      ...(this.config.headerExtensions.video || []),
    ].forEach((v, i) => {
      v.id = 1 + i;
    });

    if (this.config.dtls) {
      const { keys } = this.config.dtls;
      if (keys) {
        this.certificates.push(
          new RTCCertificate(keys.keyPem, keys.certPem, keys.signatureHash)
        );
      }
    }

    this.iceConnectionStateChange.subscribe((state) => {
      switch (state) {
        case "disconnected":
          this.setConnectionState("disconnected");
          break;
        case "closed":
          this.close();
          break;
      }
    });
  }

  get localDescription() {
    if (!this._localDescription) return;
    return this._localDescription.toJSON();
  }

  get remoteDescription() {
    if (!this._remoteDescription) return;
    return this._remoteDescription.toJSON();
  }

  private get _localDescription() {
    return this.pendingLocalDescription || this.currentLocalDescription;
  }

  private get _remoteDescription() {
    return this.pendingRemoteDescription || this.currentRemoteDescription;
  }

  private getTransceiverByMid(mid: string) {
    return this.transceivers.find((transceiver) => transceiver.mid === mid);
  }

  private getTransceiverByMLineIndex(index: number) {
    return this.transceivers.find(
      (transceiver) => transceiver.mLineIndex === index
    );
  }

  async createOffer() {
    await this.ensureCerts();
    const description = this.buildOfferSdp();
    return description.toJSON();
  }

  private assignTransceiverCodecs(transceiver: RTCRtpTransceiver) {
    const codecs = (
      this.config.codecs[transceiver.kind] as RTCRtpCodecParameters[]
    ).filter((codecCandidate) => {
      switch (codecCandidate.direction) {
        case "recvonly": {
          if ([Recvonly, Sendrecv].includes(transceiver.direction)) return true;
          return false;
        }
        case "sendonly": {
          if ([Sendonly, Sendrecv].includes(transceiver.direction)) return true;
          return false;
        }
        case "sendrecv": {
          if ([Sendrecv, Recvonly, Sendonly].includes(transceiver.direction))
            return true;
          return false;
        }
        case "all": {
          return true;
        }
        default:
          return false;
      }
    });
    transceiver.codecs = codecs;
  }

  buildOfferSdp() {
    this.transceivers.forEach((transceiver) => {
      if (transceiver.codecs.length === 0) {
        this.assignTransceiverCodecs(transceiver);
      }
      if (transceiver.headerExtensions.length === 0) {
        transceiver.headerExtensions =
          this.config.headerExtensions[transceiver.kind] ?? [];
      }
    });

    const description = new SessionDescription();
    addSDPHeader("offer", description);

    // # handle existing transceivers / sctp

    const currentMedia = this._localDescription
      ? this._localDescription.media
      : [];

    currentMedia.forEach((m, i) => {
      const mid = m.rtp.muxId;
      if (!mid) {
        log("mid missing", m);
        return;
      }
      if (m.kind === "application") {
        if (!this.sctpTransport) {
          throw new Error("sctpTransport not found");
        }
        this.sctpTransport.mLineIndex = i;
        description.media.push(
          createMediaDescriptionForSctp(this.sctpTransport)
        );
      } else {
        const transceiver = this.getTransceiverByMid(mid);
        if (!transceiver) {
          throw new Error("transceiver not found");
        }
        transceiver.mLineIndex = i;
        description.media.push(
          createMediaDescriptionForTransceiver(
            transceiver,
            this.cname,
            transceiver.direction
          )
        );
      }
    });

    // # handle new transceivers / sctp
    this.transceivers
      .filter((t) => !description.media.find((m) => m.rtp.muxId === t.mid))
      .forEach((transceiver) => {
        transceiver.mLineIndex = description.media.length;
        if (transceiver.mid == undefined) {
          transceiver.mid = allocateMid(this.seenMid, "av");
        }
        description.media.push(
          createMediaDescriptionForTransceiver(
            transceiver,
            this.cname,
            transceiver.direction
          )
        );
      });

    if (
      this.sctpTransport &&
      !description.media.find((m) => m.kind === "application")
    ) {
      this.sctpTransport.mLineIndex = description.media.length;
      if (this.sctpTransport.mid == undefined) {
        this.sctpTransport.mid = allocateMid(this.seenMid, "dc");
      }
      description.media.push(createMediaDescriptionForSctp(this.sctpTransport));
    }

    if (this.config.bundlePolicy !== "disable") {
      const mids = description.media
        .map((m) => m.rtp.muxId)
        .filter((v) => v) as string[];
      const bundle = new GroupDescription("BUNDLE", mids);
      description.group.push(bundle);
    }

    return description;
  }

  createDataChannel(
    label: string,
    options: Partial<{
      maxPacketLifeTime?: number;
      protocol: string;
      maxRetransmits?: number;
      ordered: boolean;
      negotiated: boolean;
      id?: number;
    }> = {}
  ): RTCDataChannel {
    const base: typeof options = {
      protocol: "",
      ordered: true,
      negotiated: false,
    };
    const settings: Required<typeof base> = { ...base, ...options } as any;

    if (settings.maxPacketLifeTime && settings.maxRetransmits) {
      throw new Error("can not select both");
    }

    if (!this.sctpTransport) {
      this.sctpTransport = this.createSctpTransport();
      this.needNegotiation();
    }

    const parameters = new RTCDataChannelParameters({
      id: settings.id,
      label,
      maxPacketLifeTime: settings.maxPacketLifeTime,
      maxRetransmits: settings.maxRetransmits,
      negotiated: settings.negotiated,
      ordered: settings.ordered,
      protocol: settings.protocol,
    });

    const channel = new RTCDataChannel(this.sctpTransport, parameters);
    return channel;
  }

  removeTrack(sender: RTCRtpSender) {
    if (this.isClosed) throw new Error("peer closed");
    if (!this.getSenders().find(({ ssrc }) => sender.ssrc === ssrc))
      throw new Error("unExist");

    const transceiver = this.transceivers.find(
      ({ sender: { ssrc } }) => sender.ssrc === ssrc
    );
    if (!transceiver) throw new Error("unExist");

    sender.stop();

    if (transceiver.currentDirection === "recvonly") {
      this.needNegotiation();
      return;
    }

    if (transceiver.direction === "sendrecv") {
      transceiver.direction = "recvonly";
    } else if (
      transceiver.direction === "sendonly" ||
      transceiver.direction === "recvonly"
    ) {
      transceiver.direction = "inactive";
    }
    this.needNegotiation();
  }

  private needNegotiation = async () => {
    this.shouldNegotiationneeded = true;
    if (this.negotiationneeded || this.signalingState !== "stable") return;
    this.shouldNegotiationneeded = false;
    setImmediate(() => {
      this.negotiationneeded = true;
      this.onNegotiationneeded.execute();
      if (this.onnegotiationneeded) this.onnegotiationneeded({});
    });
  };

  private createTransport(srtpProfiles: Profile[] = []) {
    const [existing] = this.iceTransports;

    // Gather ICE candidates for only one track. If the remote endpoint is not bundle-aware, negotiate only one media track.
    // https://w3c.github.io/webrtc-pc/#rtcbundlepolicy-enum
    if (this.config.bundlePolicy === "max-bundle") {
      if (existing) {
        return this.dtlsTransports[0];
      }
    }

    const iceGatherer = new RTCIceGatherer({
      ...parseIceServers(this.config.iceServers),
      forceTurn: this.config.iceTransportPolicy === "relay",
      portRange: this.config.icePortRange,
      interfaceAddresses: this.config.iceInterfaceAddresses,
<<<<<<< HEAD
      additionalHostAddresses: this.config.iceAdditionalHostAddresses,
=======
      filterStunResponse: this.config.iceFilterStunResponse,
>>>>>>> 7ede2773
      useIpv4: this.config.iceUseIpv4,
      useIpv6: this.config.iceUseIpv6,
    });
    if (existing) {
      iceGatherer.connection.localUserName = existing.connection.localUserName;
      iceGatherer.connection.localPassword = existing.connection.localPassword;
    }
    iceGatherer.onGatheringStateChange.subscribe(() => {
      this.updateIceGatheringState();
    });
    this.updateIceGatheringState();
    const iceTransport = new RTCIceTransport(iceGatherer);
    iceTransport.onStateChange.subscribe(() => {
      this.updateIceConnectionState();
    });

    iceTransport.iceGather.onIceCandidate = (candidate) => {
      if (!this.localDescription) return;

      if (this.config.bundlePolicy === "max-bundle" || this.remoteIsBundled) {
        candidate.sdpMLineIndex = 0;
        const media = this._localDescription?.media[0];
        if (media) {
          candidate.sdpMid = media.rtp.muxId;
        }
      } else {
        const transceiver = this.transceivers.find(
          (t) => t.dtlsTransport.iceTransport.id === iceTransport.id
        );
        if (transceiver) {
          candidate.sdpMLineIndex = transceiver.mLineIndex;
          candidate.sdpMid = transceiver.mid;
        }
        if (
          this.sctpTransport?.dtlsTransport.iceTransport.id === iceTransport.id
        ) {
          candidate.sdpMLineIndex = this.sctpTransport.mLineIndex;
          candidate.sdpMid = this.sctpTransport.mid;
        }
      }

      candidate.foundation = "candidate:" + candidate.foundation;

      this.onIceCandidate.execute(candidate.toJSON());
      if (this.onicecandidate) {
        this.onicecandidate({ candidate: candidate.toJSON() });
      }
      this.emit("icecandidate", { candidate });
    };

    const dtlsTransport = new RTCDtlsTransport(
      this.config,
      iceTransport,
      this.router,
      this.certificates,
      srtpProfiles
    );

    return dtlsTransport;
  }

  private createSctpTransport() {
    const dtlsTransport = this.createTransport([
      SRTP_PROFILE.SRTP_AEAD_AES_128_GCM, // prefer
      SRTP_PROFILE.SRTP_AES128_CM_HMAC_SHA1_80,
    ]);
    const sctp = new RTCSctpTransport();
    sctp.setDtlsTransport(dtlsTransport);
    sctp.mid = undefined;

    sctp.onDataChannel.subscribe((channel) => {
      this.onDataChannel.execute(channel);

      const event: RTCDataChannelEvent = { channel };
      if (this.ondatachannel) this.ondatachannel(event);
      this.emit("datachannel", event);
    });

    this.sctpTransport = sctp;
    this.updateIceConnectionState();

    return sctp;
  }

  async setLocalDescription(sessionDescription: {
    type: "offer" | "answer";
    sdp: string;
  }): Promise<SessionDescription> {
    // # parse and validate description
    const description = SessionDescription.parse(sessionDescription.sdp);
    description.type = sessionDescription.type;
    this.validateDescription(description, true);

    // # update signaling state
    if (description.type === "offer") {
      this.setSignalingState("have-local-offer");
    } else if (description.type === "answer") {
      this.setSignalingState("stable");
    }

    // # assign MID
    description.media.forEach((media, i) => {
      const mid = media.rtp.muxId!;
      this.seenMid.add(mid);
      if (["audio", "video"].includes(media.kind)) {
        const transceiver = this.getTransceiverByMLineIndex(i);
        if (transceiver) {
          transceiver.mid = mid;
        }
      }
      if (media.kind === "application" && this.sctpTransport) {
        this.sctpTransport.mid = mid;
      }
    });

    const setupRole = (dtlsTransport: RTCDtlsTransport) => {
      const iceTransport = dtlsTransport.iceTransport;

      // # set ICE role
      if (description.type === "offer") {
        iceTransport.connection.iceControlling = true;
      } else {
        iceTransport.connection.iceControlling = false;
      }
      // One agent full, one lite:  The full agent MUST take the controlling role, and the lite agent MUST take the controlled role
      // RFC 8445 S6.1.1
      if (iceTransport.connection.remoteIsLite) {
        iceTransport.connection.iceControlling = true;
      }

      // # set DTLS role for mediasoup
      if (description.type === "answer") {
        const role = description.media.find((media) => media.dtlsParams)
          ?.dtlsParams?.role;
        if (role) {
          dtlsTransport.role = role;
        }
      }
    };
    this.dtlsTransports.forEach((d) => setupRole(d));

    // # configure direction
    this.transceivers.forEach((t) => {
      if (["answer", "pranswer"].includes(description.type)) {
        const direction = andDirection(t.direction, t.offerDirection);
        t.currentDirection = direction;
      }
    });

    // for trickle ice
    this.setLocal(description);

    // connect transports
    if (description.type === "answer") {
      log("callee start connect");
      this.connect().catch((err) => {
        log("connect failed", err);
        this.setConnectionState("failed");
      });
    }

    // # gather candidates
    await Promise.all(
      this.iceTransports.map((iceTransport) => iceTransport.iceGather.gather())
    );

    description.media
      .filter((m) => ["audio", "video"].includes(m.kind))
      .forEach((m, i) => {
        addTransportDescription(m, this.transceivers[i].dtlsTransport);
      });
    const sctpMedia = description.media.find((m) => m.kind === "application");
    if (this.sctpTransport && sctpMedia) {
      addTransportDescription(sctpMedia, this.sctpTransport.dtlsTransport);
    }

    this.setLocal(description);

    if (this.shouldNegotiationneeded) {
      this.needNegotiation();
    }

    return description;
  }

  private setLocal(description: SessionDescription) {
    if (description.type === "answer") {
      this.currentLocalDescription = description;
      this.pendingLocalDescription = undefined;
    } else {
      this.pendingLocalDescription = description;
    }
  }

  private getTransportByMid(mid: string) {
    let iceTransport: RTCIceTransport | undefined;

    const transceiver = this.transceivers.find((t) => t.mid === mid);
    if (transceiver) {
      iceTransport = transceiver.dtlsTransport.iceTransport;
    } else if (!iceTransport && this.sctpTransport?.mid === mid) {
      iceTransport = this.sctpTransport?.dtlsTransport.iceTransport;
    }

    return iceTransport;
  }

  private getTransportByMLineIndex(index: number) {
    const sdp = this.buildOfferSdp();
    const media = sdp.media[index];
    if (!media) {
      return;
    }
    const transport = this.getTransportByMid(media.rtp.muxId!);

    return transport;
  }

  async addIceCandidate(candidateMessage: RTCIceCandidate) {
    const candidate = IceCandidate.fromJSON(candidateMessage);
    if (!candidate) {
      return;
    }

    let iceTransport: RTCIceTransport | undefined;

    if (typeof candidate.sdpMid === "number") {
      iceTransport = this.getTransportByMid(candidate.sdpMid);
    }

    if (!iceTransport && typeof candidate.sdpMLineIndex === "number") {
      iceTransport = this.getTransportByMLineIndex(candidate.sdpMLineIndex);
    }

    if (!iceTransport) {
      iceTransport = this.iceTransports[0];
    }

    if (iceTransport) {
      await iceTransport.addRemoteCandidate(candidate);
    } else {
      log("iceTransport not found", candidate);
    }
  }

  private async connect() {
    if (this.masterTransportEstablished) return;

    this.setConnectionState("connecting");

    await Promise.all(
      this.dtlsTransports.map(async (dtlsTransport) => {
        const { iceTransport } = dtlsTransport;
        await iceTransport.start().catch((err) => {
          log("iceTransport.start failed", err);
          throw err;
        });
        await dtlsTransport.start().catch((err) => {
          log("dtlsTransport.start failed", err);
          throw err;
        });
        if (
          this.sctpTransport &&
          this.sctpRemotePort &&
          this.sctpTransport.dtlsTransport.id === dtlsTransport.id
        ) {
          await this.sctpTransport.start(this.sctpRemotePort);
          await this.sctpTransport.sctp.stateChanged.connected.asPromise();
          log("sctp connected");
        }
      })
    );

    this.masterTransportEstablished = true;
    this.setConnectionState("connected");
  }

  private getLocalRtpParams(transceiver: RTCRtpTransceiver): RTCRtpParameters {
    if (transceiver.mid == undefined) throw new Error("mid not assigned");

    const rtp: RTCRtpParameters = {
      codecs: transceiver.codecs,
      muxId: transceiver.mid,
      headerExtensions: transceiver.headerExtensions,
      rtcp: { cname: this.cname, ssrc: transceiver.sender.ssrc, mux: true },
    };
    return rtp;
  }

  private getRemoteRtpParams(
    media: MediaDescription,
    transceiver: RTCRtpTransceiver
  ): RTCRtpReceiveParameters {
    const receiveParameters: RTCRtpReceiveParameters = {
      muxId: media.rtp.muxId,
      rtcp: media.rtp.rtcp,
      codecs: transceiver.codecs,
      headerExtensions: transceiver.headerExtensions,
      encodings: Object.values(
        transceiver.codecs.reduce(
          (acc: { [pt: number]: RTCRtpCodingParameters }, codec) => {
            if (codec.name.toLowerCase() === "rtx") {
              const params = codecParametersFromString(codec.parameters ?? "");
              const apt = acc[params["apt"]];
              if (apt && media.ssrc.length === 2) {
                apt.rtx = new RTCRtpRtxParameters({ ssrc: media.ssrc[1].ssrc });
              }
              return acc;
            }
            acc[codec.payloadType] = new RTCRtpCodingParameters({
              ssrc: media.ssrc[0]?.ssrc,
              payloadType: codec.payloadType,
            });
            return acc;
          },
          {}
        )
      ),
    };

    return receiveParameters;
  }

  get remoteIsBundled() {
    const remoteSdp = this._remoteDescription;
    if (!remoteSdp) return;
    const bundle = remoteSdp.group.find(
      (g) => g.semantic === "BUNDLE" && this.config.bundlePolicy !== "disable"
    );
    return bundle;
  }

  async setRemoteDescription(sessionDescription: {
    type: "offer" | "answer";
    sdp: string;
  }) {
    // # parse and validate description
    const remoteSdp = SessionDescription.parse(sessionDescription.sdp);
    remoteSdp.type = sessionDescription.type;
    this.validateDescription(remoteSdp, false);

    if (remoteSdp.type === "answer") {
      this.currentRemoteDescription = remoteSdp;
      this.pendingRemoteDescription = undefined;
    } else {
      this.pendingRemoteDescription = remoteSdp;
    }

    let bundleTransport: RTCDtlsTransport | undefined;

    // # apply description

    const transports = enumerate(remoteSdp.media).map(([i, remoteMedia]) => {
      let dtlsTransport: RTCDtlsTransport | undefined;

      if (["audio", "video"].includes(remoteMedia.kind)) {
        let transceiver = this.transceivers.find(
          (t) =>
            t.kind === remoteMedia.kind &&
            [undefined, remoteMedia.rtp.muxId].includes(t.mid)
        );
        if (!transceiver) {
          // create remote transceiver
          transceiver = this.addTransceiver(remoteMedia.kind, {
            direction: "recvonly",
          });
          transceiver.mid = remoteMedia.rtp.muxId;
          this.onRemoteTransceiverAdded.execute(transceiver);
        }

        if (this.remoteIsBundled) {
          if (!bundleTransport) {
            bundleTransport = transceiver.dtlsTransport;
          } else {
            transceiver.setDtlsTransport(bundleTransport);
          }
        }

        dtlsTransport = transceiver.dtlsTransport;

        this.setRemoteRTP(transceiver, remoteMedia, remoteSdp.type, i);
      } else if (remoteMedia.kind === "application") {
        if (!this.sctpTransport) {
          this.sctpTransport = this.createSctpTransport();
          this.sctpTransport.mid = remoteMedia.rtp.muxId;
        }

        if (this.remoteIsBundled) {
          if (!bundleTransport) {
            bundleTransport = this.sctpTransport.dtlsTransport;
          } else {
            this.sctpTransport.setDtlsTransport(bundleTransport);
          }
        }

        dtlsTransport = this.sctpTransport.dtlsTransport;

        this.setRemoteSCTP(remoteMedia, this.sctpTransport, i);
      } else {
        throw new Error("invalid media kind");
      }

      const iceTransport = dtlsTransport.iceTransport;

      if (remoteMedia.iceParams && remoteMedia.dtlsParams) {
        iceTransport.setRemoteParams(remoteMedia.iceParams);
        dtlsTransport.setRemoteParams(remoteMedia.dtlsParams);

        // One agent full, one lite:  The full agent MUST take the controlling role, and the lite agent MUST take the controlled role
        // RFC 8445 S6.1.1
        if (remoteMedia.iceParams?.iceLite) {
          iceTransport.connection.iceControlling = true;
        }
      }

      // # add ICE candidates
      remoteMedia.iceCandidates.forEach(iceTransport.addRemoteCandidate);

      if (remoteMedia.iceCandidatesComplete) {
        iceTransport.addRemoteCandidate(undefined);
      }

      // # set DTLS role
      if (remoteSdp.type === "answer" && remoteMedia.dtlsParams?.role) {
        dtlsTransport.role =
          remoteMedia.dtlsParams.role === "client" ? "server" : "client";
      }
      return iceTransport;
    });

    if (remoteSdp.type === "offer") {
      this.setSignalingState("have-remote-offer");
    } else if (remoteSdp.type === "answer") {
      this.setSignalingState("stable");
    }

    // connect transports
    if (remoteSdp.type === "answer") {
      log("caller start connect");
      this.connect().catch((err) => {
        log("connect failed", err);
        this.setConnectionState("failed");
      });
    }

    await Promise.all(
      transports.map(async (iceTransport) => {
        await iceTransport.iceGather.gather();
      })
    );

    this.negotiationneeded = false;
    if (this.shouldNegotiationneeded) {
      this.needNegotiation();
    }
  }

  private setRemoteRTP(
    transceiver: RTCRtpTransceiver,
    remoteMedia: MediaDescription,
    type: "offer" | "answer",
    mLineIndex: number
  ) {
    if (!transceiver.mid) {
      transceiver.mid = remoteMedia.rtp.muxId;
      transceiver.mLineIndex = mLineIndex;
    }

    // # negotiate codecs
    transceiver.codecs = remoteMedia.rtp.codecs.filter((remoteCodec) => {
      const localCodecs = this.config.codecs[remoteMedia.kind] || [];

      const existCodec = findCodecByMimeType(localCodecs, remoteCodec);
      if (!existCodec) return false;

      if (existCodec?.name.toLowerCase() === "rtx") {
        const params = codecParametersFromString(existCodec.parameters ?? "");
        const pt = params["apt"];
        const origin = remoteMedia.rtp.codecs.find((c) => c.payloadType === pt);
        if (!origin) return false;
        return !!findCodecByMimeType(localCodecs, origin);
      }

      return true;
    });

    log("negotiated codecs", transceiver.codecs);
    if (transceiver.codecs.length === 0) {
      throw new Error("negotiate codecs failed.");
    }
    transceiver.headerExtensions = remoteMedia.rtp.headerExtensions.filter(
      (extension) =>
        (this.config.headerExtensions[remoteMedia.kind as Media] || []).find(
          (v) => v.uri === extension.uri
        )
    );

    // # configure direction
    const mediaDirection = remoteMedia.direction || "inactive";
    const direction = reverseDirection(mediaDirection);
    if (["answer", "pranswer"].includes(type)) {
      transceiver.currentDirection = direction;
    } else {
      transceiver.offerDirection = direction;
    }

    const localParams = this.getLocalRtpParams(transceiver);
    transceiver.sender.prepareSend(localParams);

    if (["recvonly", "sendrecv"].includes(transceiver.direction)) {
      const remotePrams = this.getRemoteRtpParams(remoteMedia, transceiver);

      // register simulcast receiver
      remoteMedia.simulcastParameters.forEach((param) => {
        this.router.registerRtpReceiverByRid(transceiver, param, remotePrams);
      });

      transceiver.receiver.prepareReceive(remotePrams);
      // register ssrc receiver
      this.router.registerRtpReceiverBySsrc(transceiver, remotePrams);
    }
    if (["sendonly", "sendrecv"].includes(mediaDirection)) {
      // assign msid
      if (remoteMedia.msid != undefined) {
        const [streamId, trackId] = remoteMedia.msid.split(" ");
        transceiver.receiver.remoteStreamId = streamId;
        transceiver.receiver.remoteTrackId = trackId;

        this.fireOnTrack(
          transceiver.receiver.track,
          transceiver,
          new MediaStream({
            id: streamId,
            tracks: [transceiver.receiver.track],
          })
        );
      }
    }

    if (remoteMedia.ssrc[0]?.ssrc) {
      transceiver.receiver.setupTWCC(remoteMedia.ssrc[0].ssrc);
    }
  }

  private setRemoteSCTP(
    remoteMedia: MediaDescription,
    sctpTransport: RTCSctpTransport,
    mLineIndex: number
  ) {
    // # configure sctp
    this.sctpRemotePort = remoteMedia.sctpPort;
    if (!this.sctpRemotePort) {
      throw new Error("sctpRemotePort not exist");
    }

    sctpTransport.setRemotePort(this.sctpRemotePort);
    sctpTransport.mLineIndex = mLineIndex;
    if (!sctpTransport.mid) {
      sctpTransport.mid = remoteMedia.rtp.muxId;
    }
  }

  private validateDescription(
    description: SessionDescription,
    isLocal: boolean
  ) {
    if (isLocal) {
      if (description.type === "offer") {
        if (!["stable", "have-local-offer"].includes(this.signalingState))
          throw new Error("Cannot handle offer in signaling state");
      } else if (description.type === "answer") {
        if (
          !["have-remote-offer", "have-local-pranswer"].includes(
            this.signalingState
          )
        ) {
          throw new Error("Cannot handle answer in signaling state");
        }
      }
    } else {
      if (description.type === "offer") {
        if (!["stable", "have-remote-offer"].includes(this.signalingState)) {
          throw new Error("Cannot handle offer in signaling state");
        }
      } else if (description.type === "answer") {
        if (
          !["have-local-offer", "have-remote-pranswer"].includes(
            this.signalingState
          )
        ) {
          throw new Error("Cannot handle answer in signaling state");
        }
      }
    }

    description.media.forEach((media) => {
      if (media.direction === "inactive") return;
      if (
        !media.iceParams ||
        !media.iceParams.usernameFragment ||
        !media.iceParams.password
      )
        throw new Error("ICE username fragment or password is missing");
    });

    if (["answer", "pranswer"].includes(description.type || "")) {
      const offer = isLocal ? this._remoteDescription : this._localDescription;
      if (!offer) throw new Error();

      const answerMedia = description.media.map((v, i) => [v.kind, i]);
      const offerMedia = offer.media.map((v, i) => [v.kind, i]);
      if (!isEqual(offerMedia, answerMedia)) {
        throw new Error("Media sections in answer do not match offer");
      }
    }
  }

  private fireOnTrack(
    track: MediaStreamTrack,
    transceiver: RTCRtpTransceiver,
    stream: MediaStream
  ) {
    const event: RTCTrackEvent = {
      track,
      streams: [stream],
      transceiver,
      receiver: transceiver.receiver,
    };
    this.onTrack.execute(track);
    this.emit("track", event);
    if (this.ontrack) this.ontrack(event);
  }

  addTransceiver(
    trackOrKind: Kind | MediaStreamTrack,
    options: Partial<TransceiverOptions> = {}
  ) {
    const kind =
      typeof trackOrKind === "string" ? trackOrKind : trackOrKind.kind;

    const direction = options.direction || "sendrecv";

    const dtlsTransport = this.createTransport([
      SRTP_PROFILE.SRTP_AEAD_AES_128_GCM, // prefer
      SRTP_PROFILE.SRTP_AES128_CM_HMAC_SHA1_80,
    ]);

    const sender = new RTCRtpSender(trackOrKind);
    const receiver = new RTCRtpReceiver(this.config, kind, sender.ssrc);
    const transceiver = new RTCRtpTransceiver(
      kind,
      dtlsTransport,
      receiver,
      sender,
      direction
    );
    transceiver.options = options;
    this.router.registerRtpSender(transceiver.sender);

    this.transceivers.push(transceiver);
    this.onTransceiverAdded.execute(transceiver);

    this.updateIceConnectionState();
    this.needNegotiation();

    return transceiver;
  }

  getTransceivers() {
    return this.transceivers;
  }

  getSenders(): RTCRtpSender[] {
    return this.getTransceivers().map((t) => t.sender);
  }

  getReceivers() {
    return this.getTransceivers().map((t) => t.receiver);
  }

  // todo fix
  addTrack(
    track: MediaStreamTrack,
    /**todo impl */
    ms?: MediaStream
  ) {
    if (this.isClosed) throw new Error("is closed");
    if (this.getSenders().find((sender) => sender.track?.uuid === track.uuid)) {
      throw new Error("track exist");
    }

    const emptyTrackSender = this.transceivers.find(
      (t) =>
        t.sender.track == undefined &&
        t.kind === track.kind &&
        SenderDirections.includes(t.direction) === true
    );
    if (emptyTrackSender) {
      const sender = emptyTrackSender.sender;
      sender.registerTrack(track);
      this.needNegotiation();
      return sender;
    }

    const notSendTransceiver = this.transceivers.find(
      (t) =>
        t.sender.track == undefined &&
        t.kind === track.kind &&
        SenderDirections.includes(t.direction) === false &&
        !t.usedForSender
    );
    if (notSendTransceiver) {
      const sender = notSendTransceiver.sender;
      sender.registerTrack(track);
      switch (notSendTransceiver.direction) {
        case "recvonly":
          notSendTransceiver.direction = "sendrecv";
          break;
        case "inactive":
          notSendTransceiver.direction = "sendonly";
          break;
      }
      this.needNegotiation();
      return sender;
    } else {
      const transceiver = this.addTransceiver(track, { direction: "sendrecv" });
      this.needNegotiation();
      return transceiver.sender;
    }
  }

  private async ensureCerts() {
    const ensureCert = async (dtlsTransport: RTCDtlsTransport) => {
      if (this.certificates.length === 0) {
        const localCertificate = await dtlsTransport.setupCertificate();
        this.certificates.push(localCertificate);
      } else {
        dtlsTransport.localCertificate = this.certificates[0];
      }
    };

    for (const dtlsTransport of this.dtlsTransports) {
      await ensureCert(dtlsTransport);
    }
  }

  async createAnswer() {
    await this.ensureCerts();
    const description = this.buildAnswer();
    return description.toJSON();
  }

  private buildAnswer() {
    this.assertNotClosed();
    if (
      !["have-remote-offer", "have-local-pranswer"].includes(
        this.signalingState
      )
    ) {
      throw new Error("createAnswer failed");
    }
    if (!this._remoteDescription) {
      throw new Error("wrong state");
    }

    const description = new SessionDescription();
    addSDPHeader("answer", description);

    this._remoteDescription.media.forEach((remoteMedia) => {
      let dtlsTransport!: RTCDtlsTransport;
      let media: MediaDescription;

      if (["audio", "video"].includes(remoteMedia.kind)) {
        const transceiver = this.getTransceiverByMid(remoteMedia.rtp.muxId!)!;
        media = createMediaDescriptionForTransceiver(
          transceiver,
          this.cname,
          andDirection(transceiver.direction, transceiver.offerDirection)
        );
        dtlsTransport = transceiver.dtlsTransport;
      } else if (remoteMedia.kind === "application") {
        if (!this.sctpTransport || !this.sctpTransport.mid) {
          throw new Error("sctpTransport not found");
        }
        media = createMediaDescriptionForSctp(this.sctpTransport);

        dtlsTransport = this.sctpTransport.dtlsTransport;
      } else {
        throw new Error("invalid kind");
      }

      // # determine DTLS role, or preserve the currently configured role
      if (!media.dtlsParams) {
        throw new Error("dtlsParams missing");
      }
      if (dtlsTransport.role === "auto") {
        media.dtlsParams.role = "client";
      } else {
        media.dtlsParams.role = dtlsTransport.role;
      }

      media.simulcastParameters = remoteMedia.simulcastParameters.map((v) => ({
        ...v,
        direction: reverseSimulcastDirection(v.direction),
      }));

      description.media.push(media);
    });

    if (this.config.bundlePolicy !== "disable") {
      const bundle = new GroupDescription("BUNDLE", []);
      description.media.forEach((media) => {
        bundle.items.push(media.rtp.muxId!);
      });
      description.group.push(bundle);
    }

    return description;
  }

  async close() {
    if (this.isClosed) return;

    this.isClosed = true;
    this.setSignalingState("closed");
    this.setConnectionState("closed");

    this.transceivers.forEach((transceiver) => {
      transceiver.receiver.stop();
      transceiver.sender.stop();
    });

    if (this.sctpTransport) {
      await this.sctpTransport.stop();
    }
    for (const dtlsTransport of this.dtlsTransports) {
      await dtlsTransport.stop();
      await dtlsTransport.iceTransport.stop();
    }

    this.dispose();
    log("peerConnection closed");
  }

  private assertNotClosed() {
    if (this.isClosed) {
      throw new Error("RTCPeerConnection is closed");
    }
  }

  // https://w3c.github.io/webrtc-pc/#dom-rtcicegatheringstate
  private updateIceGatheringState() {
    const all = this.iceTransports;

    function allMatch(...state: IceGathererState[]) {
      return (
        all.filter((check) => state.includes(check.iceGather.gatheringState))
          .length === all.length
      );
    }

    let newState: IceGathererState;

    if (all.length && allMatch("complete")) {
      newState = "complete";
    } else if (!all.length || allMatch("new", "complete")) {
      newState = "new";
    } else if (
      all.map((check) => check.iceGather.gatheringState).includes("gathering")
    ) {
      newState = "gathering";
    } else {
      newState = "new";
    }

    if (this.iceGatheringState === newState) {
      return;
    }

    log("iceGatheringStateChange", newState);
    this.iceGatheringState = newState;
    this.iceGatheringStateChange.execute(newState);
    this.emit("icegatheringstatechange", newState);
  }

  // https://w3c.github.io/webrtc-pc/#dom-rtciceconnectionstate
  private updateIceConnectionState() {
    const all = this.iceTransports;
    let newState: RTCIceConnectionState;

    function allMatch(...state: RTCIceConnectionState[]) {
      return (
        all.filter((check) => state.includes(check.state)).length === all.length
      );
    }

    if (this.connectionState === "closed") {
      newState = "closed";
    } else if (allMatch("failed")) {
      newState = "failed";
    } else if (allMatch("disconnected")) {
      newState = "disconnected";
    } else if (allMatch("new", "closed")) {
      newState = "new";
    } else if (allMatch("new", "checking")) {
      newState = "checking";
    } else if (allMatch("completed", "closed")) {
      newState = "completed";
    } else if (allMatch("connected", "completed", "closed")) {
      newState = "connected";
    } else {
      // unreachable?
      newState = "new";
    }

    if (this.iceConnectionState === newState) {
      return;
    }

    log("iceConnectionStateChange", newState);
    this.iceConnectionState = newState;
    this.iceConnectionStateChange.execute(newState);
    this.emit("iceconnectionstatechange", newState);
  }

  private setSignalingState(state: RTCSignalingState) {
    log("signalingStateChange", state);
    this.signalingState = state;
    this.signalingStateChange.execute(state);
    if (this.onsignalingstatechange) this.onsignalingstatechange({});
  }

  private setConnectionState(state: ConnectionState) {
    log("connectionStateChange", state);
    this.connectionState = state;
    this.connectionStateChange.execute(state);
    if (this.onconnectionstatechange) this.onconnectionstatechange();
    this.emit("connectionstatechange");
  }

  private dispose() {
    this.onDataChannel.allUnsubscribe();
    this.iceGatheringStateChange.allUnsubscribe();
    this.iceConnectionStateChange.allUnsubscribe();
    this.signalingStateChange.allUnsubscribe();
    this.onTransceiverAdded.allUnsubscribe();
    this.onRemoteTransceiverAdded.allUnsubscribe();
    this.onIceCandidate.allUnsubscribe();
  }
}

export function createMediaDescriptionForTransceiver(
  transceiver: RTCRtpTransceiver,
  cname: string,
  direction: Direction
) {
  const media = new MediaDescription(
    transceiver.kind,
    9,
    "UDP/TLS/RTP/SAVPF",
    transceiver.codecs.map((c) => c.payloadType)
  );
  media.direction = direction;
  media.msid = transceiver.msid;
  media.rtp = {
    codecs: transceiver.codecs,
    headerExtensions: transceiver.headerExtensions,
    muxId: transceiver.mid,
  };
  media.rtcpHost = "0.0.0.0";
  media.rtcpPort = 9;
  media.rtcpMux = true;
  media.ssrc = [new SsrcDescription({ ssrc: transceiver.sender.ssrc, cname })];

  if (transceiver.options.simulcast) {
    media.simulcastParameters = transceiver.options.simulcast.map(
      (o) => new RTCRtpSimulcastParameters(o)
    );
  }

  if (media.rtp.codecs.find((c) => c.name.toLowerCase() === "rtx")) {
    media.ssrc.push(
      new SsrcDescription({ ssrc: transceiver.sender.rtxSsrc, cname })
    );
    media.ssrcGroup = [
      new GroupDescription("FID", [
        transceiver.sender.ssrc.toString(),
        transceiver.sender.rtxSsrc.toString(),
      ]),
    ];
  }

  addTransportDescription(media, transceiver.dtlsTransport);
  return media;
}

export function createMediaDescriptionForSctp(sctp: RTCSctpTransport) {
  const media = new MediaDescription(
    "application",
    DISCARD_PORT,
    "UDP/DTLS/SCTP",
    ["webrtc-datachannel"]
  );
  media.sctpPort = sctp.port;
  media.rtp.muxId = sctp.mid;
  media.sctpCapabilities = RTCSctpTransport.getCapabilities();

  addTransportDescription(media, sctp.dtlsTransport);
  return media;
}

export function addTransportDescription(
  media: MediaDescription,
  dtlsTransport: RTCDtlsTransport
) {
  const iceTransport = dtlsTransport.iceTransport;
  const iceGatherer = iceTransport.iceGather;

  media.iceCandidates = iceGatherer.localCandidates;
  media.iceCandidatesComplete = iceGatherer.gatheringState === "complete";
  media.iceParams = iceGatherer.localParameters;
  media.iceOptions = "trickle";

  if (media.iceCandidates.length > 0) {
    const candidate = media.iceCandidates[media.iceCandidates.length - 1];
    media.host = candidate.ip;
    media.port = candidate.port;
  } else {
    media.host = DISCARD_HOST;
    media.port = DISCARD_PORT;
  }

  if (media.direction === "inactive") {
    media.port = 0;
  }

  if (!media.dtlsParams) {
    media.dtlsParams = dtlsTransport.localParameters;
    if (!media.dtlsParams.fingerprints) {
      media.dtlsParams.fingerprints =
        dtlsTransport.localParameters.fingerprints;
    }
  }
}

export function allocateMid(mids: Set<string>, type: "dc" | "av") {
  let mid = "";
  for (let i = 0; ; ) {
    // rfc9143.html#name-security-considerations
    // SHOULD be 3 bytes or fewer to allow them to efficiently fit into the MID RTP header extension
    mid = (i++).toString() + type;
    if (!mids.has(mid)) break;
  }
  mids.add(mid);
  return mid;
}

export type BundlePolicy = "max-compat" | "max-bundle" | "disable";

export interface PeerConfig {
  codecs: Partial<{
    /**
     * When specifying a codec with a fixed payloadType such as PCMU,
     * it is necessary to set the correct PayloadType in RTCRtpCodecParameters in advance.
     */
    audio: RTCRtpCodecParameters[];
    video: RTCRtpCodecParameters[];
  }>;
  headerExtensions: Partial<{
    audio: RTCRtpHeaderExtensionParameters[];
    video: RTCRtpHeaderExtensionParameters[];
  }>;
  iceTransportPolicy: "all" | "relay";
  iceServers: RTCIceServer[];
  /**Minimum port and Maximum port must not be the same value */
  icePortRange: [number, number] | undefined;
  iceInterfaceAddresses: InterfaceAddresses | undefined;
  /** Add additional host (local) addresses to use for candidate gathering.
   * Notably, you can include hosts that are normally excluded, such as loopback, tun interfaces, etc.
   */
  iceAdditionalHostAddresses: string[] | undefined;
  iceUseIpv4: boolean;
  iceUseIpv6: boolean;
  /** If provided, is called on each STUN request.
   * Return `true` if a STUN response should be sent, false if it should be skipped. */
  iceFilterStunResponse:
    | ((message: Message, addr: Address, protocol: Protocol) => boolean)
    | undefined;
  dtls: Partial<{
    keys: DtlsKeys;
  }>;
  bundlePolicy: BundlePolicy;
  debug: Partial<{
    /**% */
    inboundPacketLoss: number;
    /**% */
    outboundPacketLoss: number;
    /**ms */
    receiverReportDelay: number;
    disableSendNack: boolean;
    disableRecvRetransmit: boolean;
  }>;
}

export const findCodecByMimeType = (
  codecs: RTCRtpCodecParameters[],
  target: RTCRtpCodecParameters
) =>
  codecs.find(
    (localCodec) =>
      localCodec.mimeType.toLowerCase() === target.mimeType.toLowerCase()
  )
    ? target
    : undefined;

export type RTCIceServer = {
  urls: string;
  username?: string;
  credential?: string;
};

export const defaultPeerConfig: PeerConfig = {
  codecs: {
    audio: [
      new RTCRtpCodecParameters({
        mimeType: "audio/opus",
        clockRate: 48000,
        channels: 2,
      }),
      new RTCRtpCodecParameters({
        mimeType: "audio/PCMU",
        clockRate: 8000,
        channels: 1,
        payloadType: 0,
      }),
    ],
    video: [
      new RTCRtpCodecParameters({
        mimeType: "video/VP8",
        clockRate: 90000,
        rtcpFeedback: [useNACK(), usePLI(), useREMB()],
      }),
    ],
  },
  headerExtensions: {
    audio: [],
    video: [],
  },
  iceTransportPolicy: "all",
  iceServers: [{ urls: "stun:stun.l.google.com:19302" }],
  icePortRange: undefined,
  iceInterfaceAddresses: undefined,
  iceAdditionalHostAddresses: undefined,
  iceUseIpv4: true,
  iceUseIpv6: true,
  iceFilterStunResponse: undefined,
  dtls: {},
  bundlePolicy: "max-compat",
  debug: {},
};

export interface RTCTrackEvent {
  track: MediaStreamTrack;
  streams: MediaStream[];
  transceiver: RTCRtpTransceiver;
  receiver: RTCRtpReceiver;
}

export interface RTCDataChannelEvent {
  channel: RTCDataChannel;
}

export interface RTCPeerConnectionIceEvent {
  candidate: RTCIceCandidate;
}

type Media = "audio" | "video";<|MERGE_RESOLUTION|>--- conflicted
+++ resolved
@@ -446,11 +446,8 @@
       forceTurn: this.config.iceTransportPolicy === "relay",
       portRange: this.config.icePortRange,
       interfaceAddresses: this.config.iceInterfaceAddresses,
-<<<<<<< HEAD
       additionalHostAddresses: this.config.iceAdditionalHostAddresses,
-=======
       filterStunResponse: this.config.iceFilterStunResponse,
->>>>>>> 7ede2773
       useIpv4: this.config.iceUseIpv4,
       useIpv6: this.config.iceUseIpv6,
     });
